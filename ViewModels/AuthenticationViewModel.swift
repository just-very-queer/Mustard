//
//  AuthenticationViewModel.swift
//  Mustard
//
//  Created by VAIBHAV SRIVASTAVA on 30/12/24.
//

import SwiftUI
import Combine
import AuthenticationServices

@MainActor
class AuthenticationViewModel: NSObject, ObservableObject, ASWebAuthenticationPresentationContextProviding {
    
    // MARK: - Published Properties
    
    @Published var isAuthenticated: Bool = false
    @Published var alertError: AppError?
    @Published var isAuthenticating: Bool = false
    
    // MARK: - Private Properties
    
    private var mastodonService: MastodonServiceProtocol
    private var cancellables = Set<AnyCancellable>()
    
    // MARK: - Initialization
    
    // Removed the default parameter to fix actor isolation error
    init(mastodonService: MastodonServiceProtocol) {
        self.mastodonService = mastodonService
        super.init()
<<<<<<< HEAD
        
        // Optionally, you can validate authentication upon initialization
        Task {
            await validateAuthentication()
=======

        // Attempt to retrieve access token and base URL from the service
        do {
            if let token = try mastodonService.retrieveAccessToken(),
               let url = try mastodonService.retrieveInstanceURL() {
                self.isAuthenticated = true
                self.instanceURL = url
                print("AuthenticationViewModel initialized with baseURL: \(url) and accessToken: \(token)") // Debug statement
            } else {
                print("AuthenticationViewModel initialized without authentication.") // Debug statement
            }
        } catch {
            self.alertError = AppError(message: "Failed to retrieve authentication details.")
            print("AuthenticationViewModel: Failed to retrieve authentication details: \(error.localizedDescription)")
>>>>>>> 2c94bdd6
        }
    }
    
    // MARK: - Public Methods
<<<<<<< HEAD
    
    /// Initiates OAuth authentication with the selected server.
    /// - Parameter server: The selected Mastodon server.
    func authenticate(with server: Server) async throws {
        isAuthenticating = true
        alertError = nil
=======

    /// Initiates the authentication process by registering the app and starting the OAuth flow.
    func authenticate() async {
        // Validate the custom instance URL
        guard let url = URL(string: customInstanceURL.trimmingCharacters(in: .whitespacesAndNewlines)),
              UIApplication.shared.canOpenURL(url) else {
            self.alertError = AppError(message: "Invalid or unreachable instance URL.")
            print("AuthenticationViewModel: Invalid or unreachable instance URL.")
            return
        }

        self.instanceURL = url
>>>>>>> 2c94bdd6

        do {
            // 1. Register OAuth App
            let config = try await mastodonService.registerOAuthApp(instanceURL: server.url)
            
            // 2. Set BaseURL and save to Keychain **before** exchanging the code
            mastodonService.baseURL = server.url
            print("[AuthenticationViewModel] baseURL set to: \(server.url.absoluteString)")
            
            // 3. Authenticate OAuth and get authorization code
            let authorizationCode = try await mastodonService.authenticateOAuth(instanceURL: server.url, config: config)
            
            // 4. Exchange authorization code for access token
            try await mastodonService.exchangeAuthorizationCode(authorizationCode, config: config, instanceURL: server.url)
            
            // 5. Update authentication status
            isAuthenticated = true
            print("[AuthenticationViewModel] Authentication successful.")
        } catch {
<<<<<<< HEAD
            alertError = AppError(message: "Authentication failed: \(error.localizedDescription)")
            isAuthenticated = false
            print("[AuthenticationViewModel] Authentication failed with error: \(error.localizedDescription)")
            throw error
=======
            self.alertError = AppError(message: "Authentication failed: \(error.localizedDescription)")
            print("AuthenticationViewModel: Authentication failed: \(error.localizedDescription)")
>>>>>>> 2c94bdd6
        }

<<<<<<< HEAD
        isAuthenticating = false
    }
    
    /// Logs out the user by clearing the access token.
    func logout() async {
        isAuthenticating = true
        alertError = nil
        
=======
    /// Logs out the user by clearing the access token and resetting authentication state.
    func logout() {
>>>>>>> 2c94bdd6
        do {
            try await mastodonService.clearAccessToken()
            isAuthenticated = false
<<<<<<< HEAD
            print("[AuthenticationViewModel] Logged out successfully.")
        } catch {
            alertError = AppError(message: "Failed to log out: \(error.localizedDescription)")
            print("[AuthenticationViewModel] Logout failed with error: \(error.localizedDescription)")
=======
            clientID = nil
            clientSecret = nil
            instanceURL = nil
            print("AuthenticationViewModel: User logged out successfully.")
        } catch {
            self.alertError = AppError(message: "Failed to clear access token: \(error.localizedDescription)")
            print("AuthenticationViewModel: Failed to clear access token: \(error.localizedDescription)")
>>>>>>> 2c94bdd6
        }
        
        isAuthenticating = false
    }
<<<<<<< HEAD
    
    /// Validates existing authentication by checking the stored access token.
    func validateAuthentication() async {
        isAuthenticating = true
        alertError = nil
        
        do {
            if let token = try await mastodonService.retrieveAccessToken(),
               let _ = try await mastodonService.retrieveInstanceURL(),
               !token.isEmpty {
                // baseURL is already set in the service during retrieval
                print("[AuthenticationViewModel] Retrieved baseURL and token from MastodonService.")
                try await mastodonService.validateToken()
                isAuthenticated = true
                print("[AuthenticationViewModel] Token validated successfully.")
            } else {
                isAuthenticated = false
                print("[AuthenticationViewModel] No valid token or baseURL found.")
=======

    // MARK: - Private Methods

    /// Registers the app with the Mastodon instance to obtain client credentials.
    private func registerApp() async throws {
        guard let instanceURL = instanceURL else {
            throw AppError(message: "Instance URL is missing.")
        }

        let appsURL = instanceURL.appendingPathComponent("/api/v1/apps")
        var request = URLRequest(url: appsURL)
        request.httpMethod = "POST"

        let parameters = [
            "client_name": "Mustard",
            "redirect_uris": redirectURI,
            "scopes": scopes,
            "website": "https://yourappwebsite.com" // Replace with your app's website
        ]

        request.httpBody = parameters
            .map { "\($0.key)=\($0.value.addingPercentEncoding(withAllowedCharacters: .urlQueryAllowed) ?? "")" }
            .joined(separator: "&")
            .data(using: .utf8)

        request.setValue("application/x-www-form-urlencoded", forHTTPHeaderField: "Content-Type")

        print("AuthenticationViewModel: Registering app at URL: \(appsURL)")
        let (data, response) = try await URLSession.shared.data(for: request)
        try validateResponse(response)

        // Parse the response to extract client_id and client_secret
        if let jsonResponse = try? JSONSerialization.jsonObject(with: data, options: []) as? [String: Any] {
            guard let clientID = jsonResponse["client_id"] as? String,
                  let clientSecret = jsonResponse["client_secret"] as? String else {
                throw AppError(message: "Failed to parse app registration response.")
            }
            self.clientID = clientID
            self.clientSecret = clientSecret
            print("AuthenticationViewModel: App registered successfully with clientID: \(clientID) and clientSecret: \(clientSecret)")
        } else {
            throw AppError(message: "Failed to parse app registration response.")
        }
    }

    /// Starts the OAuth authentication process by initiating a web authentication session.
    private func startAuthentication() async throws {
        guard let instanceURL = instanceURL, let clientID = clientID else {
            throw AppError(message: "Instance URL or client ID not set.")
        }

        let authURL = instanceURL.appendingPathComponent("/oauth/authorize")
        var components = URLComponents(url: authURL, resolvingAgainstBaseURL: true)!
        components.queryItems = [
            URLQueryItem(name: "client_id", value: clientID),
            URLQueryItem(name: "redirect_uri", value: redirectURI),
            URLQueryItem(name: "response_type", value: "code"),
            URLQueryItem(name: "scope", value: scopes)
        ]

        guard let url = components.url else {
            throw AppError(message: "Failed to construct authentication URL.")
        }

        print("AuthenticationViewModel: Starting authentication with URL: \(url)")
        try await authenticateWithWeb(url: url)
    }

    /// Initiates the web authentication session using ASWebAuthenticationSession.
    private func authenticateWithWeb(url: URL) async throws {
        try await withCheckedThrowingContinuation { (continuation: CheckedContinuation<Void, Error>) in
            session = ASWebAuthenticationSession(url: url, callbackURLScheme: "mustard") { callbackURL, error in
                if let error = error {
                    continuation.resume(throwing: AppError(message: "Authentication failed: \(error.localizedDescription)"))
                    return
                }

                guard let callbackURL = callbackURL else {
                    continuation.resume(throwing: AppError(message: "Invalid callback URL."))
                    return
                }

                NotificationCenter.default.post(name: .didReceiveOAuthCallback, object: nil, userInfo: ["url": callbackURL])
                continuation.resume() // Success case
            }

            session?.presentationContextProvider = self
            session?.start()
        }
    }

    /// Validates the HTTP response, throwing an error for unsuccessful status codes.
    private func validateResponse(_ response: URLResponse) throws {
        guard let httpResponse = response as? HTTPURLResponse, (200...299).contains(httpResponse.statusCode) else {
            let statusCode = (response as? HTTPURLResponse)?.statusCode ?? 0
            print("AuthenticationViewModel: HTTP Error: \(statusCode)")
            throw AppError(message: "HTTP Error: \(statusCode)")
        }
        print("AuthenticationViewModel: Response validated with status code: \((response as? HTTPURLResponse)?.statusCode ?? 0)")
    }

    /// Handles the OAuth callback by extracting the authorization code and fetching the access token.
    @objc private func handleOAuthCallback(notification: Notification) {
        guard let url = notification.userInfo?["url"] as? URL else { return }

        // Extract "code" and fetch access token
        Task {
            guard let code = URLComponents(url: url, resolvingAgainstBaseURL: false)?
                .queryItems?
                .first(where: { $0.name == "code" })?
                .value else {
                alertError = AppError(message: "No authorization code found.")
                print("AuthenticationViewModel: No authorization code found in callback URL.")
                return
            }

            do {
                try await fetchAccessToken(code: code)
                isAuthenticated = true
                print("AuthenticationViewModel: Authentication successful.")
                // Post authentication success notification
                NotificationCenter.default.post(name: .didAuthenticate, object: nil)
            } catch {
                alertError = AppError(message: "Failed to fetch access token: \(error.localizedDescription)")
                print("AuthenticationViewModel: Failed to fetch access token: \(error.localizedDescription)")
>>>>>>> 2c94bdd6
            }
        } catch {
            isAuthenticated = false
            alertError = AppError(message: "Authentication validation failed: \(error.localizedDescription)")
            print("[AuthenticationViewModel] Authentication validation failed with error: \(error.localizedDescription)")
        }
        
        isAuthenticating = false
    }
<<<<<<< HEAD
    
    // MARK: - ASWebAuthenticationPresentationContextProviding
    
    func presentationAnchor(for session: ASWebAuthenticationSession) -> ASPresentationAnchor {
        // Provide the current window as the presentation anchor
        guard let scene = UIApplication.shared.connectedScenes.first as? UIWindowScene,
              let window = scene.windows.first(where: { $0.isKeyWindow }) else {
            return UIWindow()
        }
        return window
=======

    /// Exchanges the authorization code for an access token and saves it securely.
    private func fetchAccessToken(code: String) async throws {
        guard let instanceURL = instanceURL,
              let clientID = clientID,
              let clientSecret = clientSecret else {
            throw AppError(message: "Missing parameters for token exchange.")
        }

        let tokenURL = instanceURL.appendingPathComponent("/oauth/token")
        var request = URLRequest(url: tokenURL)
        request.httpMethod = "POST"

        let parameters = [
            "client_id": clientID,
            "client_secret": clientSecret,
            "grant_type": "authorization_code",
            "code": code,
            "redirect_uri": redirectURI,
            "scope": scopes
        ]

        request.httpBody = parameters
            .map { "\($0.key)=\($0.value.addingPercentEncoding(withAllowedCharacters: .urlQueryAllowed) ?? "")" }
            .joined(separator: "&")
            .data(using: .utf8)

        request.setValue("application/x-www-form-urlencoded", forHTTPHeaderField: "Content-Type")

        print("AuthenticationViewModel: Exchanging code for access token at URL: \(tokenURL)")
        let (data, response) = try await URLSession.shared.data(for: request)
        try validateResponse(response)

        // Parse the response to extract the access token
        if let jsonResponse = try? JSONSerialization.jsonObject(with: data, options: []) as? [String: Any],
           let token = jsonResponse["access_token"] as? String {
            mastodonService.baseURL = instanceURL // Set baseURL first
            print("AuthenticationViewModel: baseURL set to: \(instanceURL)")
            try mastodonService.saveAccessToken(token) // Then save access token
            print("AuthenticationViewModel: Access token saved successfully.")
        } else {
            throw AppError(message: "Failed to parse token response.")
        }
    }

    // MARK: - ASWebAuthenticationPresentationContextProviding

    func presentationAnchor(for session: ASWebAuthenticationSession) -> ASPresentationAnchor {
        #if os(iOS)
        return UIApplication.shared.windows.first { $0.isKeyWindow } ?? UIWindow()
        #else
        return ASPresentationAnchor()
        #endif
>>>>>>> 2c94bdd6
    }
}
<|MERGE_RESOLUTION|>--- conflicted
+++ resolved
@@ -8,357 +8,162 @@
 import SwiftUI
 import Combine
 import AuthenticationServices
+import OSLog
 
 @MainActor
 class AuthenticationViewModel: NSObject, ObservableObject, ASWebAuthenticationPresentationContextProviding {
-    
     // MARK: - Published Properties
-    
-    @Published var isAuthenticated: Bool = false
+    @Published var isAuthenticated = false
+    @Published var isAuthenticating = false
     @Published var alertError: AppError?
-    @Published var isAuthenticating: Bool = false
     
     // MARK: - Private Properties
+    private let mastodonService: MastodonServiceProtocol
+    private var webAuthSession: ASWebAuthenticationSession?
+    private var clientID: String?
+    private var clientSecret: String?
     
-    private var mastodonService: MastodonServiceProtocol
-    private var cancellables = Set<AnyCancellable>()
+    // Logger for debugging
+    private let logger = OSLog(subsystem: "com.yourcompany.Mustard", category: "AuthenticationViewModel")
     
     // MARK: - Initialization
-    
-    // Removed the default parameter to fix actor isolation error
     init(mastodonService: MastodonServiceProtocol) {
         self.mastodonService = mastodonService
         super.init()
-<<<<<<< HEAD
-        
-        // Optionally, you can validate authentication upon initialization
-        Task {
-            await validateAuthentication()
-=======
-
-        // Attempt to retrieve access token and base URL from the service
-        do {
-            if let token = try mastodonService.retrieveAccessToken(),
-               let url = try mastodonService.retrieveInstanceURL() {
-                self.isAuthenticated = true
-                self.instanceURL = url
-                print("AuthenticationViewModel initialized with baseURL: \(url) and accessToken: \(token)") // Debug statement
-            } else {
-                print("AuthenticationViewModel initialized without authentication.") // Debug statement
-            }
-        } catch {
-            self.alertError = AppError(message: "Failed to retrieve authentication details.")
-            print("AuthenticationViewModel: Failed to retrieve authentication details: \(error.localizedDescription)")
->>>>>>> 2c94bdd6
-        }
+        Task { await validateAuthentication() }
     }
     
     // MARK: - Public Methods
-<<<<<<< HEAD
     
-    /// Initiates OAuth authentication with the selected server.
-    /// - Parameter server: The selected Mastodon server.
-    func authenticate(with server: Server) async throws {
+    /// Starts the OAuth flow for the selected server.
+    func authenticate(to server: Server) async {
+        guard !isAuthenticating else { return }
         isAuthenticating = true
         alertError = nil
-=======
-
-    /// Initiates the authentication process by registering the app and starting the OAuth flow.
-    func authenticate() async {
-        // Validate the custom instance URL
-        guard let url = URL(string: customInstanceURL.trimmingCharacters(in: .whitespacesAndNewlines)),
-              UIApplication.shared.canOpenURL(url) else {
-            self.alertError = AppError(message: "Invalid or unreachable instance URL.")
-            print("AuthenticationViewModel: Invalid or unreachable instance URL.")
-            return
+        
+        do {
+            let config = try await mastodonService.registerOAuthApp(instanceURL: server.url)
+            clientID = config.clientID
+            clientSecret = config.clientSecret
+            
+            let authorizationCode = try await startWebAuthSession(config: config, server: server)
+            try await mastodonService.exchangeAuthorizationCode(
+                authorizationCode,
+                config: config,
+                instanceURL: server.url
+            )
+            isAuthenticated = true
+        } catch {
+            alertError = AppError(message: "Authentication failed: \(error.localizedDescription)", underlyingError: error)
+            isAuthenticated = false
         }
-
-        self.instanceURL = url
->>>>>>> 2c94bdd6
-
+        isAuthenticating = false
+    }
+    
+    /// Validates if the user is already authenticated.
+    func validateAuthentication() async {
+        isAuthenticating = true
+        alertError = nil
         do {
-            // 1. Register OAuth App
-            let config = try await mastodonService.registerOAuthApp(instanceURL: server.url)
-            
-            // 2. Set BaseURL and save to Keychain **before** exchanging the code
-            mastodonService.baseURL = server.url
-            print("[AuthenticationViewModel] baseURL set to: \(server.url.absoluteString)")
-            
-            // 3. Authenticate OAuth and get authorization code
-            let authorizationCode = try await mastodonService.authenticateOAuth(instanceURL: server.url, config: config)
-            
-            // 4. Exchange authorization code for access token
-            try await mastodonService.exchangeAuthorizationCode(authorizationCode, config: config, instanceURL: server.url)
-            
-            // 5. Update authentication status
-            isAuthenticated = true
-            print("[AuthenticationViewModel] Authentication successful.")
+            if let token = try await mastodonService.retrieveAccessToken(),
+               let _ = try await mastodonService.retrieveInstanceURL(),
+               !token.isEmpty {
+                try await mastodonService.validateToken()
+                isAuthenticated = true
+            } else {
+                isAuthenticated = false
+            }
         } catch {
-<<<<<<< HEAD
-            alertError = AppError(message: "Authentication failed: \(error.localizedDescription)")
             isAuthenticated = false
-            print("[AuthenticationViewModel] Authentication failed with error: \(error.localizedDescription)")
-            throw error
-=======
-            self.alertError = AppError(message: "Authentication failed: \(error.localizedDescription)")
-            print("AuthenticationViewModel: Authentication failed: \(error.localizedDescription)")
->>>>>>> 2c94bdd6
+            alertError = AppError(message: "Token validation failed: \(error.localizedDescription)", underlyingError: error)
         }
-
-<<<<<<< HEAD
         isAuthenticating = false
+    }
+    
+    /// Validates the base URL.
+    func validateBaseURL() async -> Bool {
+        do {
+            if let url = try await mastodonService.retrieveInstanceURL() {
+                print("Base URL: \(url)")
+                return true
+            }
+        } catch {
+            alertError = AppError(message: "Failed to validate base URL: \(error.localizedDescription)", underlyingError: error)
+        }
+        return false
     }
     
     /// Logs out the user by clearing the access token.
     func logout() async {
         isAuthenticating = true
-        alertError = nil
-        
-=======
-    /// Logs out the user by clearing the access token and resetting authentication state.
-    func logout() {
->>>>>>> 2c94bdd6
         do {
             try await mastodonService.clearAccessToken()
             isAuthenticated = false
-<<<<<<< HEAD
-            print("[AuthenticationViewModel] Logged out successfully.")
         } catch {
-            alertError = AppError(message: "Failed to log out: \(error.localizedDescription)")
-            print("[AuthenticationViewModel] Logout failed with error: \(error.localizedDescription)")
-=======
-            clientID = nil
-            clientSecret = nil
-            instanceURL = nil
-            print("AuthenticationViewModel: User logged out successfully.")
-        } catch {
-            self.alertError = AppError(message: "Failed to clear access token: \(error.localizedDescription)")
-            print("AuthenticationViewModel: Failed to clear access token: \(error.localizedDescription)")
->>>>>>> 2c94bdd6
+            alertError = AppError(message: "Failed to logout: \(error.localizedDescription)", underlyingError: error)
+        }
+        isAuthenticating = false
+    }
+    
+    // MARK: - Private Methods
+    
+    /// Starts the Web Authentication Session to retrieve the authorization code.
+    private func startWebAuthSession(config: OAuthConfig, server: Server) async throws -> String {
+        let authURL = server.url.appendingPathComponent("/oauth/authorize")
+        var components = URLComponents(url: authURL, resolvingAgainstBaseURL: false)!
+        components.queryItems = [
+            URLQueryItem(name: "client_id", value: config.clientID),
+            URLQueryItem(name: "redirect_uri", value: config.redirectURI),
+            URLQueryItem(name: "response_type", value: "code"),
+            URLQueryItem(name: "scope", value: config.scope)
+        ]
+        
+        guard let finalURL = components.url else {
+            throw AppError(message: "Invalid authorization URL.")
         }
         
-        isAuthenticating = false
-    }
-<<<<<<< HEAD
-    
-    /// Validates existing authentication by checking the stored access token.
-    func validateAuthentication() async {
-        isAuthenticating = true
-        alertError = nil
+        guard let redirectScheme = URL(string: config.redirectURI)?.scheme else {
+            throw AppError(message: "Invalid redirect URI scheme.")
+        }
         
-        do {
-            if let token = try await mastodonService.retrieveAccessToken(),
-               let _ = try await mastodonService.retrieveInstanceURL(),
-               !token.isEmpty {
-                // baseURL is already set in the service during retrieval
-                print("[AuthenticationViewModel] Retrieved baseURL and token from MastodonService.")
-                try await mastodonService.validateToken()
-                isAuthenticated = true
-                print("[AuthenticationViewModel] Token validated successfully.")
-            } else {
-                isAuthenticated = false
-                print("[AuthenticationViewModel] No valid token or baseURL found.")
-=======
-
-    // MARK: - Private Methods
-
-    /// Registers the app with the Mastodon instance to obtain client credentials.
-    private func registerApp() async throws {
-        guard let instanceURL = instanceURL else {
-            throw AppError(message: "Instance URL is missing.")
-        }
-
-        let appsURL = instanceURL.appendingPathComponent("/api/v1/apps")
-        var request = URLRequest(url: appsURL)
-        request.httpMethod = "POST"
-
-        let parameters = [
-            "client_name": "Mustard",
-            "redirect_uris": redirectURI,
-            "scopes": scopes,
-            "website": "https://yourappwebsite.com" // Replace with your app's website
-        ]
-
-        request.httpBody = parameters
-            .map { "\($0.key)=\($0.value.addingPercentEncoding(withAllowedCharacters: .urlQueryAllowed) ?? "")" }
-            .joined(separator: "&")
-            .data(using: .utf8)
-
-        request.setValue("application/x-www-form-urlencoded", forHTTPHeaderField: "Content-Type")
-
-        print("AuthenticationViewModel: Registering app at URL: \(appsURL)")
-        let (data, response) = try await URLSession.shared.data(for: request)
-        try validateResponse(response)
-
-        // Parse the response to extract client_id and client_secret
-        if let jsonResponse = try? JSONSerialization.jsonObject(with: data, options: []) as? [String: Any] {
-            guard let clientID = jsonResponse["client_id"] as? String,
-                  let clientSecret = jsonResponse["client_secret"] as? String else {
-                throw AppError(message: "Failed to parse app registration response.")
+        return try await withCheckedThrowingContinuation { continuation in
+            let session = ASWebAuthenticationSession(
+                url: finalURL,
+                callbackURLScheme: redirectScheme
+            ) { callbackURL, error in
+                if let error = error {
+                    continuation.resume(throwing: AppError(message: "WebAuth session error: \(error.localizedDescription)"))
+                    return
+                }
+                
+                guard let callbackURL = callbackURL,
+                      let code = URLComponents(url: callbackURL, resolvingAgainstBaseURL: false)?
+                    .queryItems?.first(where: { $0.name == "code" })?.value else {
+                    continuation.resume(throwing: AppError(message: "Authorization code not found."))
+                    return
+                }
+                continuation.resume(returning: code)
             }
-            self.clientID = clientID
-            self.clientSecret = clientSecret
-            print("AuthenticationViewModel: App registered successfully with clientID: \(clientID) and clientSecret: \(clientSecret)")
-        } else {
-            throw AppError(message: "Failed to parse app registration response.")
+            
+            session.presentationContextProvider = self
+            session.prefersEphemeralWebBrowserSession = true
+            
+            if !session.start() {
+                continuation.resume(throwing: AppError(message: "Failed to start WebAuth session."))
+            }
+            
+            self.webAuthSession = session
         }
     }
-
-    /// Starts the OAuth authentication process by initiating a web authentication session.
-    private func startAuthentication() async throws {
-        guard let instanceURL = instanceURL, let clientID = clientID else {
-            throw AppError(message: "Instance URL or client ID not set.")
-        }
-
-        let authURL = instanceURL.appendingPathComponent("/oauth/authorize")
-        var components = URLComponents(url: authURL, resolvingAgainstBaseURL: true)!
-        components.queryItems = [
-            URLQueryItem(name: "client_id", value: clientID),
-            URLQueryItem(name: "redirect_uri", value: redirectURI),
-            URLQueryItem(name: "response_type", value: "code"),
-            URLQueryItem(name: "scope", value: scopes)
-        ]
-
-        guard let url = components.url else {
-            throw AppError(message: "Failed to construct authentication URL.")
-        }
-
-        print("AuthenticationViewModel: Starting authentication with URL: \(url)")
-        try await authenticateWithWeb(url: url)
-    }
-
-    /// Initiates the web authentication session using ASWebAuthenticationSession.
-    private func authenticateWithWeb(url: URL) async throws {
-        try await withCheckedThrowingContinuation { (continuation: CheckedContinuation<Void, Error>) in
-            session = ASWebAuthenticationSession(url: url, callbackURLScheme: "mustard") { callbackURL, error in
-                if let error = error {
-                    continuation.resume(throwing: AppError(message: "Authentication failed: \(error.localizedDescription)"))
-                    return
-                }
-
-                guard let callbackURL = callbackURL else {
-                    continuation.resume(throwing: AppError(message: "Invalid callback URL."))
-                    return
-                }
-
-                NotificationCenter.default.post(name: .didReceiveOAuthCallback, object: nil, userInfo: ["url": callbackURL])
-                continuation.resume() // Success case
-            }
-
-            session?.presentationContextProvider = self
-            session?.start()
-        }
-    }
-
-    /// Validates the HTTP response, throwing an error for unsuccessful status codes.
-    private func validateResponse(_ response: URLResponse) throws {
-        guard let httpResponse = response as? HTTPURLResponse, (200...299).contains(httpResponse.statusCode) else {
-            let statusCode = (response as? HTTPURLResponse)?.statusCode ?? 0
-            print("AuthenticationViewModel: HTTP Error: \(statusCode)")
-            throw AppError(message: "HTTP Error: \(statusCode)")
-        }
-        print("AuthenticationViewModel: Response validated with status code: \((response as? HTTPURLResponse)?.statusCode ?? 0)")
-    }
-
-    /// Handles the OAuth callback by extracting the authorization code and fetching the access token.
-    @objc private func handleOAuthCallback(notification: Notification) {
-        guard let url = notification.userInfo?["url"] as? URL else { return }
-
-        // Extract "code" and fetch access token
-        Task {
-            guard let code = URLComponents(url: url, resolvingAgainstBaseURL: false)?
-                .queryItems?
-                .first(where: { $0.name == "code" })?
-                .value else {
-                alertError = AppError(message: "No authorization code found.")
-                print("AuthenticationViewModel: No authorization code found in callback URL.")
-                return
-            }
-
-            do {
-                try await fetchAccessToken(code: code)
-                isAuthenticated = true
-                print("AuthenticationViewModel: Authentication successful.")
-                // Post authentication success notification
-                NotificationCenter.default.post(name: .didAuthenticate, object: nil)
-            } catch {
-                alertError = AppError(message: "Failed to fetch access token: \(error.localizedDescription)")
-                print("AuthenticationViewModel: Failed to fetch access token: \(error.localizedDescription)")
->>>>>>> 2c94bdd6
-            }
-        } catch {
-            isAuthenticated = false
-            alertError = AppError(message: "Authentication validation failed: \(error.localizedDescription)")
-            print("[AuthenticationViewModel] Authentication validation failed with error: \(error.localizedDescription)")
-        }
-        
-        isAuthenticating = false
-    }
-<<<<<<< HEAD
     
     // MARK: - ASWebAuthenticationPresentationContextProviding
-    
     func presentationAnchor(for session: ASWebAuthenticationSession) -> ASPresentationAnchor {
-        // Provide the current window as the presentation anchor
-        guard let scene = UIApplication.shared.connectedScenes.first as? UIWindowScene,
-              let window = scene.windows.first(where: { $0.isKeyWindow }) else {
+        guard let windowScene = UIApplication.shared.connectedScenes
+            .compactMap({ $0 as? UIWindowScene })
+            .first,
+              let window = windowScene.windows.first(where: { $0.isKeyWindow }) else {
             return UIWindow()
         }
         return window
-=======
-
-    /// Exchanges the authorization code for an access token and saves it securely.
-    private func fetchAccessToken(code: String) async throws {
-        guard let instanceURL = instanceURL,
-              let clientID = clientID,
-              let clientSecret = clientSecret else {
-            throw AppError(message: "Missing parameters for token exchange.")
-        }
-
-        let tokenURL = instanceURL.appendingPathComponent("/oauth/token")
-        var request = URLRequest(url: tokenURL)
-        request.httpMethod = "POST"
-
-        let parameters = [
-            "client_id": clientID,
-            "client_secret": clientSecret,
-            "grant_type": "authorization_code",
-            "code": code,
-            "redirect_uri": redirectURI,
-            "scope": scopes
-        ]
-
-        request.httpBody = parameters
-            .map { "\($0.key)=\($0.value.addingPercentEncoding(withAllowedCharacters: .urlQueryAllowed) ?? "")" }
-            .joined(separator: "&")
-            .data(using: .utf8)
-
-        request.setValue("application/x-www-form-urlencoded", forHTTPHeaderField: "Content-Type")
-
-        print("AuthenticationViewModel: Exchanging code for access token at URL: \(tokenURL)")
-        let (data, response) = try await URLSession.shared.data(for: request)
-        try validateResponse(response)
-
-        // Parse the response to extract the access token
-        if let jsonResponse = try? JSONSerialization.jsonObject(with: data, options: []) as? [String: Any],
-           let token = jsonResponse["access_token"] as? String {
-            mastodonService.baseURL = instanceURL // Set baseURL first
-            print("AuthenticationViewModel: baseURL set to: \(instanceURL)")
-            try mastodonService.saveAccessToken(token) // Then save access token
-            print("AuthenticationViewModel: Access token saved successfully.")
-        } else {
-            throw AppError(message: "Failed to parse token response.")
-        }
     }
-
-    // MARK: - ASWebAuthenticationPresentationContextProviding
-
-    func presentationAnchor(for session: ASWebAuthenticationSession) -> ASPresentationAnchor {
-        #if os(iOS)
-        return UIApplication.shared.windows.first { $0.isKeyWindow } ?? UIWindow()
-        #else
-        return ASPresentationAnchor()
-        #endif
->>>>>>> 2c94bdd6
-    }
-}
+}